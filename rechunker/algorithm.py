"""Core rechunking algorithm stuff."""
<<<<<<< HEAD
import warnings
from math import ceil, floor
=======
import logging
>>>>>>> 96fcf419
from typing import List, Optional, Sequence, Tuple

from rechunker.compat import lcm, prod

logger = logging.getLogger(__name__)


def consolidate_chunks(
    shape: Sequence[int],
    chunks: Sequence[int],
    itemsize: int,
    max_mem: int,
    chunk_limits: Optional[Sequence[Optional[int]]] = None,
) -> Tuple[int, ...]:
    """
    Consolidate input chunks up to a certain memory limit. Consolidation starts on the
    highest axis and proceeds towards axis 0.

    Parameters
    ----------
    shape : Tuple
        Array shape
    chunks : Tuple
        Original chunk shape (must be in form (5, 10, 20), no irregular chunks)
    max_mem : Int
        Maximum permissible chunk memory size, measured in units of itemsize
    chunk_limits : Tuple, optional
        Maximum size of each chunk along each axis. If None, don't consolidate
        axis. If -1, no limit.

    Returns
    -------
    new_chunks : tuple
        The new chunks, size guaranteed to be <= mam_mem
    """

    ndim = len(shape)
    if chunk_limits is None:
        chunk_limits = shape
    assert len(chunk_limits) == ndim

    # now convert chunk_limits to a dictionary
    # key: axis, value: limit
    chunk_limit_per_axis = {}
    for n_ax, cl in enumerate(chunk_limits):
        if cl is not None:
            if cl == -1:
                chunk_limit_per_axis[n_ax] = shape[n_ax]
            elif chunks[n_ax] <= cl <= shape[n_ax]:
                chunk_limit_per_axis[n_ax] = cl
            elif cl > shape[n_ax]:
                chunk_limit_per_axis[n_ax] = shape[n_ax]
            else:
                raise ValueError(f"Invalid chunk_limits {chunk_limits}.")

    chunk_mem = itemsize * prod(chunks)
    if chunk_mem > max_mem:
        raise ValueError(f"chunk_mem {chunk_mem} > max_mem {max_mem}")
    headroom = max_mem / chunk_mem
    logger.debug(f"  initial headroom {headroom}")

    new_chunks = list(chunks)
    # only consolidate over these axes
    axes = sorted(chunk_limit_per_axis.keys())[::-1]
    for n_axis in axes:
        upper_bound = min(shape[n_axis], chunk_limit_per_axis[n_axis])
        # try to just increase the chunk to the upper bound
        new_chunks[n_axis] = upper_bound
        chunk_mem = itemsize * prod(new_chunks)
        upper_bound_headroom = max_mem / chunk_mem
        if upper_bound_headroom > 1:
            # ok it worked
            headroom = upper_bound_headroom
            logger.debug("  ! maxed out headroom")
        else:
            # nope, that was too much
            # instead increase it by an integer multiple
            larger_chunk = int(chunks[n_axis] * int(headroom))
            # not sure the min check is needed any more; it safeguards against making it too big
            new_chunks[n_axis] = min(larger_chunk, upper_bound)
            chunk_mem = itemsize * prod(new_chunks)
            headroom = max_mem / chunk_mem

        logger.debug(f"  axis {n_axis}, {chunks[n_axis]} -> {new_chunks[n_axis]}")
        logger.debug(f"  chunk_mem {chunk_mem}, headroom {headroom}")

        assert headroom >= 1

    return tuple(new_chunks)


def _calculate_shared_chunks(
    read_chunks: Sequence[int], write_chunks: Sequence[int]
) -> Tuple[int, ...]:
    # Intermediate chunks are the smallest possible chunks which fit
    # into both read_chunks and write_chunks.
    # Example:
    #   read_chunks:            (20, 5)
    #   target_chunks:          (4, 25)
    #   intermediate_chunks:    (4, 5)
    # We don't need to check their memory usage: they are guaranteed to be smaller
    # than both read and write chunks.
    return tuple(
        min(c_read, c_target) for c_read, c_target in zip(read_chunks, write_chunks)
    )


def calculate_stage_chunks(
    read_chunks: Tuple[int, ...],
    write_chunks: Tuple[int, ...],
    stage_count: int = 1,
    epsilon: float = 1e-8,
) -> List[Tuple[int, ...]]:
    """
    Calculate chunks after each stage of a multi-stage rechunking.

    Each stage consists of "split" step followed by a "consolidate" step.

    The strategy used here is to progressively enlarge or shrink chunks along
    each dimension by the same multiple in each stage. This should roughly
    minimize the total number of arrays resulting from "split" steps in a
    multi-stage pipeline. It also keeps the total number of elements in each
    chunk constant, up to rounding error, so memory usage should remain
    constant.

    Examples::

        >>> calculate_stage_chunks((1_000_000, 1), (1, 1_000_000), stage_count=2)
        [(1000, 1000)]
        >>> calculate_stage_chunks((1_000_000, 1), (1, 1_000_000), stage_count=3)
        [(10000, 100), (100, 10000)]
        >>> calculate_stage_chunks((1_000_000, 1), (1, 1_000_000), stage_count=4)
        [(31623, 32), (1000, 1000), (32, 31623)]

    TODO: consider more sophisticated algorithms.
    """
    stage_chunks = []
    for stage in range(1, stage_count):
        power = stage / stage_count
        # Add a small floating-point epsilon so we don't inadvertently
        # round-down even chunk-sizes.
        chunks = tuple(
            floor(rc ** (1 - power) * wc ** power + epsilon)
            for rc, wc in zip(read_chunks, write_chunks)
        )
        stage_chunks.append(chunks)
    return stage_chunks


def _count_num_splits(source_chunk: int, target_chunk: int, size: int) -> int:
    multiple = lcm(source_chunk, target_chunk)
    splits_per_lcm = multiple // source_chunk + multiple // target_chunk - 1
    lcm_count, remainder = divmod(size, multiple)
    if remainder:
        splits_in_remainder = (
            ceil(remainder / source_chunk) + ceil(remainder / target_chunk) - 1
        )
    else:
        splits_in_remainder = 0
    return lcm_count * splits_per_lcm + splits_in_remainder


def calculate_single_stage_io_ops(
    shape: Sequence[int], in_chunks: Sequence[int], out_chunks: Sequence[int]
) -> int:
    """Estimate the number of irregular chunks required for rechunking."""
    return prod(map(_count_num_splits, in_chunks, out_chunks, shape))


# not a tight upper bound, but ensures that the loop in
# multistage_rechunking_plan always terminates.
MAX_STAGES = 100


_MultistagePlan = List[Tuple[Tuple[int, ...], Tuple[int, ...], Tuple[int, ...]]]


class ExcessiveIOWarning(Warning):
    pass


def multistage_rechunking_plan(
    shape: Sequence[int],
    source_chunks: Sequence[int],
    target_chunks: Sequence[int],
    itemsize: int,
    min_mem: int,
    max_mem: int,
    consolidate_reads: bool = True,
    consolidate_writes: bool = True,
) -> _MultistagePlan:
    """A rechunking plan that can use multiple split/consolidate steps."""
    ndim = len(shape)
    if len(source_chunks) != ndim:
        raise ValueError(f"source_chunks {source_chunks} must have length {ndim}")
    if len(target_chunks) != ndim:
        raise ValueError(f"target_chunks {target_chunks} must have length {ndim}")

    source_chunk_mem = itemsize * prod(source_chunks)
    target_chunk_mem = itemsize * prod(target_chunks)

    if source_chunk_mem > max_mem:
        raise ValueError(
            f"Source chunk memory ({source_chunk_mem}) exceeds max_mem ({max_mem})"
        )
    if target_chunk_mem > max_mem:
        raise ValueError(
            f"Target chunk memory ({target_chunk_mem}) exceeds max_mem ({max_mem})"
        )

    if max_mem < min_mem:  # basic sanity test
        raise ValueError(
            "max_mem ({max_mem}) cannot be smaller than min_mem ({min_mem})"
        )

    if consolidate_writes:
        logger.debug(
            f"consolidate_write_chunks({shape}, {target_chunks}, {itemsize}, {max_mem})"
        )
        write_chunks = consolidate_chunks(shape, target_chunks, itemsize, max_mem)
    else:
        write_chunks = tuple(target_chunks)

    if consolidate_reads:
        read_chunk_limits: List[Optional[int]] = []
        for sc, wc in zip(source_chunks, write_chunks):
            limit: Optional[int]
            if wc > sc:
                # consolidate reads over this axis, up to the write chunk size
                limit = wc
            else:
                # don't consolidate reads over this axis
                limit = None
            read_chunk_limits.append(limit)

        logger.debug(
            f"consolidate_read_chunks({shape}, {source_chunks}, {itemsize}, {max_mem}, {read_chunk_limits})"
        )
        read_chunks = consolidate_chunks(
            shape, source_chunks, itemsize, max_mem, read_chunk_limits
        )
    else:
        read_chunks = tuple(source_chunks)

    prev_io_ops: Optional[float] = None
    prev_plan: Optional[_MultistagePlan] = None

    # increase the number of stages until min_mem is exceeded
    for stage_count in range(1, MAX_STAGES):

        stage_chunks = calculate_stage_chunks(read_chunks, write_chunks, stage_count)
        pre_chunks = [read_chunks] + stage_chunks
        post_chunks = stage_chunks + [write_chunks]

        int_chunks = [
            _calculate_shared_chunks(pre, post)
            for pre, post in zip(pre_chunks, post_chunks)
        ]
        plan = list(zip(pre_chunks, int_chunks, post_chunks))

        int_mem = min(itemsize * prod(chunks) for chunks in int_chunks)
        if int_mem >= min_mem:
            return plan  # success!

        io_ops = sum(
            calculate_single_stage_io_ops(shape, pre, post)
            for pre, post in zip(pre_chunks, post_chunks)
        )
        if prev_io_ops is not None and io_ops > prev_io_ops:
            warnings.warn(
                "Search for multi-stage rechunking plan terminated before "
                "achieving the minimum memory requirement due to increasing IO "
                f"requirements. Smallest intermediates have size {int_mem}."
                f"Consider decreasing min_mem ({min_mem}) or increasing "
                f"({max_mem}) to find a more efficient plan.",
                category=ExcessiveIOWarning,
            )
            assert prev_plan is not None
            return prev_plan

        prev_io_ops = io_ops
        prev_plan = plan

    raise AssertionError(
        "Failed to find a feasible multi-staging rechunking scheme satisfying "
        f"min_mem ({min_mem}) and max_mem ({max_mem}) constraints. "
        "Please file a bug report on GitHub: "
        "https://github.com/pangeo-data/rechunker/issues\n\n"
        "Include the following debugging info:\n"
        f"shape={shape}, source_chunks={source_chunks}, "
        f"target_chunks={target_chunks}, itemsize={itemsize}, "
        f"min_mem={min_mem}, max_mem={max_mem}, "
        f"consolidate_reads={consolidate_reads}, "
        f"consolidate_writes={consolidate_writes}"
    )


def rechunking_plan(
    shape: Sequence[int],
    source_chunks: Sequence[int],
    target_chunks: Sequence[int],
    itemsize: int,
    max_mem: int,
    consolidate_reads: bool = True,
    consolidate_writes: bool = True,
) -> Tuple[Tuple[int, ...], Tuple[int, ...], Tuple[int, ...]]:
    """
    Calculate a plan for rechunking arrays.

    Parameters
    ----------
    shape : Tuple
        Array shape
    source_chunks : Tuple
        Original chunk shape (must be in form (5, 10, 20), no irregular chunks)
    target_chunks : Tuple
        Target chunk shape (must be in form (5, 10, 20), no irregular chunks)
    itemsize: int
        Number of bytes used to represent a single array element
    max_mem : Int
        Maximum permissible chunk memory size, measured in units of itemsize
    consolidate_reads: bool, optional
        Whether to apply read chunk consolidation
    consolidate_writes: bool, optional
        Whether to apply write chunk consolidation

    Returns
    -------
    new_chunks : tuple
        The new chunks, size guaranteed to be <= mam_mem
    """
    (stage,) = multistage_rechunking_plan(
        shape,
        source_chunks,
        target_chunks,
        itemsize=itemsize,
        min_mem=itemsize,
        max_mem=max_mem,
        consolidate_writes=consolidate_writes,
        consolidate_reads=consolidate_reads,
    )
    return stage<|MERGE_RESOLUTION|>--- conflicted
+++ resolved
@@ -1,13 +1,10 @@
 """Core rechunking algorithm stuff."""
-<<<<<<< HEAD
+import logging
 import warnings
 from math import ceil, floor
-=======
-import logging
->>>>>>> 96fcf419
 from typing import List, Optional, Sequence, Tuple
 
-from rechunker.compat import lcm, prod
+from rechunker.compat import prod
 
 logger = logging.getLogger(__name__)
 
@@ -147,7 +144,7 @@
         # Add a small floating-point epsilon so we don't inadvertently
         # round-down even chunk-sizes.
         chunks = tuple(
-            floor(rc ** (1 - power) * wc ** power + epsilon)
+            floor(rc ** (1 - power) * wc**power + epsilon)
             for rc, wc in zip(read_chunks, write_chunks)
         )
         stage_chunks.append(chunks)
