import os
import versioneer
from setuptools import find_packages, setup

here = os.path.dirname(__file__)
with open(os.path.join(here, "README.md"), encoding="utf-8") as f:
    long_description = f.read()


install_requires = [
    "dask[array]",
    "zarr",
]
doc_requires = [
    "sphinx",
    "sphinxcontrib-srclinks",
    "sphinx-pangeo-theme",
    "numpydoc",
    "IPython",
    "nbsphinx",
]

extras_require = {
<<<<<<< HEAD
    "complete": ["apache_beam", "dask[array]", "zarr", "pyyaml", "fsspec", "prefect"],
=======
    "complete": install_requires + ["apache_beam", "pyyaml", "fsspec"],
>>>>>>> 685a8b28
    "docs": doc_requires,
}
extras_require["dev"] = extras_require["complete"] + [
    "pytest",
    "pytest-cov",
    "hypothesis",
    "flake8",
    "black",
    "codecov",
]

setup(
    name="rechunker",
    description="A library for rechunking arrays.",
    url="https://github.com/pangeo-data/rechunker",
    author="Pangeo developers",
    author_email="ryan.abernathey@gmail.com",
    license="MIT",
    classifiers=[
        "Development Status :: 5 - Production/Stable",
        "Intended Audience :: Developers",
        "Topic :: Database",
        "Topic :: Scientific/Engineering",
        "License :: OSI Approved :: MIT License",
        "Programming Language :: Python :: 3.6",
        "Programming Language :: Python :: 3.7",
        "Programming Language :: Python :: 3.8",
    ],
    packages=find_packages(exclude=["docs", "tests", "tests.*", "docs.*"]),
    install_requires=install_requires,
    extras_require=extras_require,
    python_requires=">=3.6",
    version=versioneer.get_version(),
    cmdclass=versioneer.get_cmdclass(),
    long_description=long_description,
    long_description_content_type="text/markdown",
)<|MERGE_RESOLUTION|>--- conflicted
+++ resolved
@@ -21,11 +21,7 @@
 ]
 
 extras_require = {
-<<<<<<< HEAD
-    "complete": ["apache_beam", "dask[array]", "zarr", "pyyaml", "fsspec", "prefect"],
-=======
-    "complete": install_requires + ["apache_beam", "pyyaml", "fsspec"],
->>>>>>> 685a8b28
+    "complete": install_requires + ["apache_beam", "pyyaml", "fsspec", "prefect"],
     "docs": doc_requires,
 }
 extras_require["dev"] = extras_require["complete"] + [
